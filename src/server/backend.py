--- conflicted
+++ resolved
@@ -1,16 +1,11 @@
 """Code for serving bloom blocks via hivemind-server"""
-import ctypes
 import multiprocessing as mp
 import os
 import threading
 from concurrent.futures import Future
 from dataclasses import dataclass, field
 from queue import Empty, PriorityQueue
-<<<<<<< HEAD
-from typing import Optional, Sequence, Tuple, Dict, Any, List
-=======
 from typing import Any, Dict, Optional, Sequence, Tuple
->>>>>>> 74abb129
 
 import torch
 from hivemind import BatchTensorDescriptor, use_hivemind_log_handler
@@ -124,23 +119,17 @@
     # TODO: this is a copy-paste of the original method, except that we use different queue
     def iterate_minibatches(self, *args, **kwargs):
         """Form minibatches by grouping one or more tasks together up to self.max_batch_size"""
-        print('IN iterate_minibatches')
         while True:
             try:
                 logger.debug(f"{self.name} getting next task")
                 task: PrioritizedTask = self.prioritized_task_queue.get(timeout=self.timeout)
-                print('IN iterate_minibatches - 1')
             except Empty:
                 logger.warning(f"Timeout reached but batch doesn't contain >={self.min_batch_size} elements yet")
-                print('IN iterate_minibatches - 2')
                 continue
 
-            print('IN iterate_minibatches - 3')
             try:
                 if task.task.future.set_running_or_notify_cancel():
-                    print('IN iterate_minibatches - 4')
-                    yield [task.task]
-                    print('IN iterate_minibatches - 5')
+                    yield [task]
             except InvalidStateError as e:
                 logger.debug(f"Failed to add task to batch: {task.task.future} raised {e}")
 
